--- conflicted
+++ resolved
@@ -5333,33 +5333,8 @@
     resolution: {integrity: sha512-z6F7K9bV85EfseRCp2bzrpyQ0Gkw1uLoCel9XBVWPg/TjRj94SkJzUTGfOa4bs7iJvBWtQG0Wq7wnI0syw3EBQ==}
     engines: {node: '>=0.10.0'}
 
-<<<<<<< HEAD
-  react-remove-scroll-bar@2.3.8:
-    resolution: {integrity: sha512-9r+yi9+mgU33AKcj6IbT9oRCO78WriSj6t/cF8DWBZJ9aOGPOTEDvdUDz1FwKim7QXWwmHqtdHnRJfhAxEG46Q==}
-    engines: {node: '>=10'}
-    peerDependencies:
-      '@types/react': '*'
-      react: ^16.8.0 || ^17.0.0 || ^18.0.0 || ^19.0.0
-    peerDependenciesMeta:
-      '@types/react':
-        optional: true
-
-  react-remove-scroll@2.7.1:
-    resolution: {integrity: sha512-HpMh8+oahmIdOuS5aFKKY6Pyog+FNaZV/XyJOq7b4YFwsFHe5yYfdbIalI4k3vU2nSDql7YskmUseHsRrJqIPA==}
-    engines: {node: '>=10'}
-    peerDependencies:
-      '@types/react': '*'
-      react: ^16.8.0 || ^17.0.0 || ^18.0.0 || ^19.0.0 || ^19.0.0-rc
-    peerDependenciesMeta:
-      '@types/react':
-        optional: true
-
-  react-router-dom@7.8.0:
-    resolution: {integrity: sha512-ntInsnDVnVRdtSu6ODmTQ41cbluak/ENeTif7GBce0L6eztFg6/e1hXAysFQI8X25C8ipKmT9cClbJwxx3Kaqw==}
-=======
   react-router-dom@7.8.1:
     resolution: {integrity: sha512-NkgBCF3sVgCiAWIlSt89GR2PLaksMpoo3HDCorpRfnCEfdtRPLiuTf+CNXvqZMI5SJLZCLpVCvcZrTdtGW64xQ==}
->>>>>>> b0ac9d13
     engines: {node: '>=20.0.0'}
     peerDependencies:
       react: '>=18'
@@ -12392,30 +12367,7 @@
 
   react-refresh@0.17.0: {}
 
-<<<<<<< HEAD
-  react-remove-scroll-bar@2.3.8(@types/react@19.1.10)(react@19.1.1):
-    dependencies:
-      react: 19.1.1
-      react-style-singleton: 2.2.3(@types/react@19.1.10)(react@19.1.1)
-      tslib: 2.8.1
-    optionalDependencies:
-      '@types/react': 19.1.10
-
-  react-remove-scroll@2.7.1(@types/react@19.1.10)(react@19.1.1):
-    dependencies:
-      react: 19.1.1
-      react-remove-scroll-bar: 2.3.8(@types/react@19.1.10)(react@19.1.1)
-      react-style-singleton: 2.2.3(@types/react@19.1.10)(react@19.1.1)
-      tslib: 2.8.1
-      use-callback-ref: 1.3.3(@types/react@19.1.10)(react@19.1.1)
-      use-sidecar: 1.1.3(@types/react@19.1.10)(react@19.1.1)
-    optionalDependencies:
-      '@types/react': 19.1.10
-
-  react-router-dom@7.8.0(react-dom@19.1.1(react@19.1.1))(react@19.1.1):
-=======
   react-router-dom@7.8.1(react-dom@19.1.1(react@19.1.1))(react@19.1.1):
->>>>>>> b0ac9d13
     dependencies:
       react: 19.1.1
       react-dom: 19.1.1(react@19.1.1)
