--- conflicted
+++ resolved
@@ -99,15 +99,9 @@
       '@slack/web-api':
         specifier: ^7.10.0
         version: 7.10.0
-      '@types/bull':
-        specifier: ^4.10.4
-        version: 4.10.4
       '@types/crypto-js':
         specifier: ^4.2.2
         version: 4.2.2
-      '@types/dompurify':
-        specifier: ^3.2.0
-        version: 3.2.0
       '@types/jsdom':
         specifier: ^21.1.7
         version: 21.1.7
@@ -276,8 +270,7 @@
         version: 1.1.15(@types/react-dom@19.1.9(@types/react@19.1.12))(@types/react@19.1.12)(react-dom@19.1.1(react@19.1.1))(react@19.1.1)
       '@radix-ui/react-label':
         specifier: ^2.1.7
-<<<<<<< HEAD
-        version: 2.1.7(@types/react-dom@19.1.7(@types/react@19.1.10))(@types/react@19.1.10)(react-dom@19.1.1(react@19.1.1))(react@19.1.1)
+        version: 2.1.7(@types/react-dom@19.1.9(@types/react@19.1.12))(@types/react@19.1.12)(react-dom@19.1.1(react@19.1.1))(react@19.1.1)
       '@stripe/react-stripe-js':
         specifier: ^4.0.0
         version: 4.0.0(@stripe/stripe-js@7.9.0)(react-dom@19.1.1(react@19.1.1))(react@19.1.1)
@@ -287,9 +280,6 @@
       '@tanstack/react-query':
         specifier: ^5.86.0
         version: 5.86.0(react@19.1.1)
-=======
-        version: 2.1.7(@types/react-dom@19.1.9(@types/react@19.1.12))(@types/react@19.1.12)(react-dom@19.1.1(react@19.1.1))(react@19.1.1)
->>>>>>> 2a44fecd
       axios:
         specifier: ^1.11.0
         version: 1.11.0
@@ -2292,10 +2282,6 @@
   '@types/body-parser@1.19.6':
     resolution: {integrity: sha512-HLFeCYgz89uk22N5Qg3dvGvsv46B8GLvKKo1zKG4NybA8U2DiEO3w9lqGg29t/tfLRJpJ6iQxnVw4OnB7MoM9g==}
 
-  '@types/bull@4.10.4':
-    resolution: {integrity: sha512-A+8uxa5GbzKcS7kZ9Z1OcOeSyrvVmfHtZi3VIrH1Gws0G0sTknB2SRllxTaAYhycGn7+nC0Pb8VjxIyZiTM81A==}
-    deprecated: This is a stub types definition. bull provides its own type definitions, so you do not need this installed.
-
   '@types/chai@5.2.2':
     resolution: {integrity: sha512-8kB30R7Hwqf40JPiKhVzodJs2Qc1ZJ5zuT3uzw5Hq/dhNCl3G3l83jfpdI1e20BP348+fV7VIL/+FxaXkqBmWg==}
 
@@ -2319,10 +2305,6 @@
   '@types/deep-eql@4.0.2':
     resolution: {integrity: sha512-c9h9dVVMigMPc4bwTvC5dxqtqJZwQPePsWjPlpSOnojbor6pGqdk541lfA7AqFQr5pB1BRdq0juY9db81BwyFw==}
 
-  '@types/dompurify@3.2.0':
-    resolution: {integrity: sha512-Fgg31wv9QbLDA0SpTOXO3MaxySc4DKGLi8sna4/Utjo4r3ZRPdCt4UQee8BWr+Q5z21yifghREPJGYaEOEIACg==}
-    deprecated: This is a stub types definition. dompurify provides its own type definitions, so you do not need this installed.
-
   '@types/eslint-scope@3.7.7':
     resolution: {integrity: sha512-MzMFlSLBqNF2gcHWO0G1vP/YQyfvrxZ0bF+u7mzUdZ1/xK4A4sru+nraZz5i3iEIk1l1uyicaDVTB4QbbEkAYg==}
 
@@ -2382,9 +2364,6 @@
 
   '@types/ms@2.1.0':
     resolution: {integrity: sha512-GsCCIZDE/p3i96vtEqx+7dBUGXrc7zeSK3wwPHIaRThS+9OhWIXRqzs4d6k1SVU8g91DrNRWxWUGhp5KXQb2VA==}
-
-  '@types/node@24.3.1':
-    resolution: {integrity: sha512-3vXmQDXy+woz+gnrTvuvNrPzekOi+Ds0ReMxw0LzBiK3a+1k0kQn9f2NWk+lgD4rJehFUmYy2gMhJ2ZI+7YP9g==}
 
   '@types/node@24.3.1':
     resolution: {integrity: sha512-3vXmQDXy+woz+gnrTvuvNrPzekOi+Ds0ReMxw0LzBiK3a+1k0kQn9f2NWk+lgD4rJehFUmYy2gMhJ2ZI+7YP9g==}
@@ -7547,16 +7526,6 @@
     optionalDependencies:
       '@types/node': 24.3.1
 
-<<<<<<< HEAD
-  '@inquirer/confirm@5.1.16(@types/node@24.3.1)':
-    dependencies:
-      '@inquirer/core': 10.2.0(@types/node@24.3.1)
-      '@inquirer/type': 3.0.8(@types/node@24.3.1)
-    optionalDependencies:
-      '@types/node': 24.3.1
-
-=======
->>>>>>> 2a44fecd
   '@inquirer/core@10.1.15(@types/node@24.3.1)':
     dependencies:
       '@inquirer/figures': 1.0.13
@@ -7583,26 +7552,8 @@
     optionalDependencies:
       '@types/node': 24.3.1
 
-<<<<<<< HEAD
-  '@inquirer/core@10.2.0(@types/node@24.3.1)':
-    dependencies:
-      '@inquirer/figures': 1.0.13
-      '@inquirer/type': 3.0.8(@types/node@24.3.1)
-      ansi-escapes: 4.3.2
-      cli-width: 4.1.0
-      mute-stream: 2.0.0
-      signal-exit: 4.1.0
-      wrap-ansi: 6.2.0
-      yoctocolors-cjs: 2.1.3
-    optionalDependencies:
-      '@types/node': 24.3.1
-
   '@inquirer/editor@4.2.15(@types/node@24.3.1)':
     dependencies:
-=======
-  '@inquirer/editor@4.2.15(@types/node@24.3.1)':
-    dependencies:
->>>>>>> 2a44fecd
       '@inquirer/core': 10.1.15(@types/node@24.3.1)
       '@inquirer/type': 3.0.8(@types/node@24.3.1)
       external-editor: 3.1.0
@@ -7695,10 +7646,6 @@
       '@inquirer/type': 3.0.8(@types/node@24.3.1)
       ansi-escapes: 4.3.2
       yoctocolors-cjs: 2.1.2
-    optionalDependencies:
-      '@types/node': 24.3.1
-
-  '@inquirer/type@3.0.8(@types/node@24.3.1)':
     optionalDependencies:
       '@types/node': 24.3.1
 
@@ -8916,12 +8863,6 @@
       '@types/connect': 3.4.38
       '@types/node': 24.3.1
 
-  '@types/bull@4.10.4':
-    dependencies:
-      bull: 4.16.5
-    transitivePeerDependencies:
-      - supports-color
-
   '@types/chai@5.2.2':
     dependencies:
       '@types/deep-eql': 4.0.2
@@ -8929,13 +8870,10 @@
   '@types/connect@3.4.38':
     dependencies:
       '@types/node': 24.3.1
-<<<<<<< HEAD
 
   '@types/cookie-parser@1.4.9(@types/express@5.0.3)':
     dependencies:
       '@types/express': 5.0.3
-=======
->>>>>>> 2a44fecd
 
   '@types/cookie@0.6.0': {}
 
@@ -8944,10 +8882,6 @@
   '@types/crypto-js@4.2.2': {}
 
   '@types/deep-eql@4.0.2': {}
-
-  '@types/dompurify@3.2.0':
-    dependencies:
-      dompurify: 3.2.6
 
   '@types/eslint-scope@3.7.7':
     dependencies:
@@ -9021,10 +8955,6 @@
       '@types/mjml-core': 4.15.2
 
   '@types/ms@2.1.0': {}
-
-  '@types/node@24.3.1':
-    dependencies:
-      undici-types: 7.10.0
 
   '@types/node@24.3.1':
     dependencies:
@@ -11853,8 +11783,8 @@
 
   magicast@0.3.5:
     dependencies:
-      '@babel/parser': 7.28.0
-      '@babel/types': 7.28.2
+      '@babel/parser': 7.28.4
+      '@babel/types': 7.28.4
       source-map-js: 1.2.1
 
   make-dir@4.0.0:
@@ -13539,25 +13469,6 @@
       '@jest/types': 30.0.5
       babel-jest: 30.1.2(@babel/core@7.28.4)
       jest-util: 30.0.5
-
-  ts-node@10.9.2(@types/node@24.3.1)(typescript@5.9.2):
-    dependencies:
-      '@cspotcode/source-map-support': 0.8.1
-      '@tsconfig/node10': 1.0.11
-      '@tsconfig/node12': 1.0.11
-      '@tsconfig/node14': 1.0.3
-      '@tsconfig/node16': 1.0.4
-      '@types/node': 24.3.1
-      acorn: 8.15.0
-      acorn-walk: 8.3.4
-      arg: 4.1.3
-      create-require: 1.1.1
-      diff: 4.0.2
-      make-error: 1.3.6
-      typescript: 5.9.2
-      v8-compile-cache-lib: 3.0.1
-      yn: 3.1.1
-    optional: true
 
   ts-node@10.9.2(@types/node@24.3.1)(typescript@5.9.2):
     dependencies:
