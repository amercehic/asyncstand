--- conflicted
+++ resolved
@@ -49,11 +49,6 @@
     "react": "^19.1.1",
     "react-credit-cards-2": "^1.0.3",
     "react-dom": "^19.1.1",
-<<<<<<< HEAD
-    "react-hook-form": "^7.62.0",
-    "react-pay-icons": "^4.0.0",
-=======
->>>>>>> d2b9eb28
     "react-router-dom": "^7.8.2",
     "tailwind-merge": "^3.3.1"
   },
